--- conflicted
+++ resolved
@@ -2,7 +2,6 @@
 
 An AI-powered tool that converts meeting notes, requirements, or design mockups into structured user stories using OpenAI's GPT-4o. Features a clean React frontend with dual input modes and robust Vercel serverless backend.
 
-<<<<<<< HEAD
 [![License](https://img.shields.io/badge/License-MIT-blue.svg)](LICENSE)
 [![Made with](https://img.shields.io/badge/Made_with-❤️_and_AI-red.svg)](https://github.com/Surfrrosa/prompt2story)
 
@@ -12,8 +11,6 @@
 > - Shared types/schemas: `/src/lib` (Zod)
 > - Env usage: Only serverless routes read `OPENAI_API_KEY` (never expose it to the browser).
 
-![Prompt2Story Interface](screenshots/main-interface.png)
-=======
 ## Features
 
 - **Dual Input Modes**: Text prompts or design image uploads
@@ -23,7 +20,6 @@
 - **Metadata Support**: Optional priority levels and story point estimates
 - **Clean UI**: Modern React interface with Tailwind CSS and Radix UI
 - **Serverless Architecture**: Vercel functions for scalable deployment
->>>>>>> 76f86bb1
 
 ## Quick Start
 
