--- conflicted
+++ resolved
@@ -1,13 +1,6 @@
 import type { VercelRequest, VercelResponse } from '@vercel/node';
 import { setCorsHeaders, getEnv } from './_env';
 import { AnalyzeDesignSchema, safeParseApiResponse } from '../src/lib/schemas';
-function setCorsHeaders(res: any, corsHeaders: any) {
-  if (corsHeaders && typeof corsHeaders === 'object') {
-    Object.entries(corsHeaders).forEach(([key, value]) => {
-      res.setHeader(key, value);
-    });
-  }
-}
 
 // File size and type constraints
 const MAX_FILE_SIZE = 10 * 1024 * 1024; // 10MB
@@ -72,27 +65,11 @@
 }
 
 export default function handler(req: VercelRequest, res: VercelResponse) {
-<<<<<<< HEAD
   const origin = (req.headers.origin as string) ?? null;
   setCorsHeaders(res, origin);
 
   if (req.method === 'OPTIONS') return res.status(200).end();
   if (req.method !== 'POST') return res.status(405).json({ detail: 'Method not allowed' });
-=======
-  // Handle CORS
-  const origin = req.headers.origin as string | null;
-  const corsHeaders = getCorsHeaders(origin);
-  
-  if (req.method === 'OPTIONS') {
-    setCorsHeaders(res, corsHeaders);
-    return res.status(200).end();
-  }
-
-  if (req.method !== 'POST') {
-    setCorsHeaders(res, corsHeaders);
-    return res.status(405).json({ detail: 'Method not allowed' });
-  }
->>>>>>> 76f86bb1
 
   try {
     // Validate environment
@@ -102,14 +79,8 @@
     const inputValidation = safeParseApiResponse(AnalyzeDesignSchema, req.body);
 
     if (!inputValidation.success) {
-<<<<<<< HEAD
-      return res.status(400).json({ 
-        detail: `Input validation failed: ${inputValidation.error}` 
-=======
-      setCorsHeaders(res, corsHeaders);
       return res.status(400).json({
         detail: `Input validation failed: ${(inputValidation as any).error || 'Unknown validation error'}`
->>>>>>> 76f86bb1
       });
     }
 
@@ -118,10 +89,6 @@
     // Validate image data with size/type guards
     const imageValidation = validateImageData(image);
     if (!imageValidation.valid) {
-<<<<<<< HEAD
-=======
-      setCorsHeaders(res, corsHeaders);
->>>>>>> 76f86bb1
       return res.status(400).json({
         detail: `Image validation failed: ${imageValidation.error}`
       });
@@ -131,10 +98,6 @@
 
     // TODO: Implement design analysis with OpenAI Vision API
     // For now, return enhanced placeholder response with validation info
-<<<<<<< HEAD
-=======
-    setCorsHeaders(res, corsHeaders);
->>>>>>> 76f86bb1
     return res.status(200).json({
       user_stories: [{
         title: 'Design analysis validation completed',
@@ -156,10 +119,6 @@
 
   } catch (error) {
     console.error('Error in analyze-design:', error);
-<<<<<<< HEAD
-=======
-    setCorsHeaders(res, corsHeaders);
->>>>>>> 76f86bb1
     return res.status(500).json({ 
       detail: 'Internal server error. Check server logs for details.' 
     });
