--- conflicted
+++ resolved
@@ -1,24 +1,7 @@
 import type { VercelRequest, VercelResponse } from '@vercel/node';
-<<<<<<< HEAD
-import { setCorsHeaders } from './_env';
-
-export default function handler(req: VercelRequest, res: VercelResponse) {
-  const origin = (req.headers.origin as string) ?? null;
-  setCorsHeaders(res, origin);
-
-  if (req.method === 'OPTIONS') return res.status(200).end();
-  if (req.method !== 'POST') return res.status(405).json({ detail: 'Method not allowed' });
-=======
 import OpenAI from 'openai';
-import { getEnv, getCorsHeaders } from './_env';
+import { setCorsHeaders, getEnv } from './_env';
 import { safeParseApiResponse, UserStorySchema } from '../src/lib/schemas';
-function setCorsHeaders(res: any, corsHeaders: any) {
-  if (corsHeaders && typeof corsHeaders === 'object') {
-    Object.entries(corsHeaders).forEach(([key, value]) => {
-      res.setHeader(key, value);
-    });
-  }
-}
 import { z } from 'zod';
 import { readFile } from 'fs/promises';
 import { join } from 'path';
@@ -37,24 +20,15 @@
 });
 
 export default async function handler(req: VercelRequest, res: VercelResponse) {
-  const origin = req.headers.origin as string | null;
-  const corsHeaders = getCorsHeaders(origin);
+  const origin = (req.headers.origin as string) ?? null;
+  setCorsHeaders(res, origin);
 
-  if (req.method === 'OPTIONS') {
-    setCorsHeaders(res, corsHeaders);
-    return res.status(200).end();
-  }
-
-  if (req.method !== 'POST') {
-    setCorsHeaders(res, corsHeaders);
-    return res.status(405).json({ detail: 'Method not allowed' });
-  }
->>>>>>> 76f86bb1
+  if (req.method === 'OPTIONS') return res.status(200).end();
+  if (req.method !== 'POST') return res.status(405).json({ detail: 'Method not allowed' });
 
   try {
     const inputValidation = safeParseApiResponse(RegenerateRequestSchema, req.body);
     if (!inputValidation.success) {
-      setCorsHeaders(res, corsHeaders);
       return res.status(400).json({
         detail: `Input validation failed: ${(inputValidation as any).error || 'Unknown validation error'}`
       });
@@ -98,22 +72,18 @@
 
     const content = response.choices[0]?.message?.content;
     if (!content) {
-      setCorsHeaders(res, corsHeaders);
       return res.status(500).json({ detail: 'No response from OpenAI' });
     }
 
     const jsonMatch = content.match(/```json\s*([\s\S]*?)\s*```/) || content.match(/\{[\s\S]*\}/);
     if (!jsonMatch) {
-      setCorsHeaders(res, corsHeaders);
       return res.status(500).json({ detail: 'Could not extract JSON from response' });
     }
 
     try {
       const result = JSON.parse(jsonMatch[0]);
       const validation = safeParseApiResponse(UserStorySchema, result);
-      
-      setCorsHeaders(res, corsHeaders);
-      
+
       if (validation.success) {
         return res.status(200).json({ regenerated_story: validation.data });
       } else {
@@ -123,25 +93,23 @@
           description: result.description || current_story.description,
           acceptance_criteria: result.acceptance_criteria || current_story.acceptance_criteria || []
         };
-        
+
         if (include_metadata) {
           fallbackStory.priority = result.priority || current_story.priority || 'Medium';
           fallbackStory.story_points = result.story_points || current_story.story_points || 3;
         }
-        
+
         return res.status(200).json({ regenerated_story: fallbackStory });
       }
     } catch (parseError) {
       console.error('JSON parsing failed:', parseError);
-      setCorsHeaders(res, corsHeaders);
       return res.status(500).json({ detail: 'Failed to parse regenerated story' });
     }
 
   } catch (error) {
     console.error('Error in regenerate-story:', error);
-    setCorsHeaders(res, corsHeaders);
-    return res.status(500).json({ 
-      detail: 'Internal server error. Check server logs for details.' 
+    return res.status(500).json({
+      detail: 'Internal server error. Check server logs for details.'
     });
   }
 }